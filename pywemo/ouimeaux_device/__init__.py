"""Base WeMo Device class."""

import logging
import time

try:
    from urllib.parse import urlparse
except ImportError:
    from urlparse import urlparse

import requests

from .api.service import Service
from .api.xsd import device as deviceParser

LOG = logging.getLogger(__name__)

# Start with the most commonly used port
PROBE_PORTS = (49153, 49152, 49154, 49151, 49155, 49156, 49157, 49158, 49159)


def probe_wemo(host, ports=PROBE_PORTS, probe_timeout=10):
    """
    Probe a host for the current port.

    This probes a host for known-to-be-possible ports and
    returns the one currently in use. If no port is discovered
    then it returns None.
    """
    for port in ports:
        try:
            response = requests.get('http://%s:%i/setup.xml' % (host, port),
                                    timeout=probe_timeout)
            if ('WeMo' in response.text) or ('Belkin' in response.text):
                return port
        except requests.ConnectTimeout:
            # If we timed out connecting, then the wemo is gone,
            # no point in trying further.
            LOG.debug('Timed out connecting to %s on port %i, '
                      'wemo is offline', host, port)
            break
        except requests.Timeout:
            # Apparently sometimes wemos get into a wedged state where
            # they still accept connections on an old port, but do not
            # respond. If that happens, we should keep searching.
            LOG.debug('No response from %s on port %i, continuing',
                      host, port)
            continue
        except requests.ConnectionError:
            pass
    return None


def probe_device(device):
    """Probe a device for available port.

    This is an extension for probe_wemo, also probing current port.
    """
    ports = list(PROBE_PORTS)
    if device.port in ports:
        ports.remove(device.port)
    ports.insert(0, device.port)

    return probe_wemo(device.host, ports)


class UnknownService(Exception):
    """Exception raised when a non-existent service is called."""

    pass


class Device(object):
    """Base object for WeMo devices."""

    def __init__(self, url, mac):
        """Create a WeMo device."""
        self._state = None
        self.basic_state_params = {}
        base_url = url.rsplit('/', 1)[0]
        parsed_url = urlparse(url)
        self.host = parsed_url.hostname
        self.port = parsed_url.port
        self.retrying = False
        self.mac = mac
        xml = requests.get(url, timeout=10)
        self._config = deviceParser.parseString(xml.content).device
        service_list = self._config.serviceList
        self.services = {}
        for svc in service_list.service:
            svcname = svc.get_serviceType().split(':')[-2]
            service = Service(self, svc, base_url)
            service.eventSubURL = base_url + svc.get_eventSubURL()
            self.services[svcname] = service
            setattr(self, svcname, service)

    def _reconnect_with_device_by_discovery(self):
        """
        Scan network to find the device again.

        Wemos tend to change their port number from time to time.
        Whenever requests throws an error, we will try to find the device again
        on the network and update this device.
        """
        # Put here to avoid circular dependency
        from ..discovery import discover_devices

        LOG.info("Trying to reconnect with %s", self.name)
        # We will try to find it 5 times, each time we wait a bigger interval
        try_no = 0

        while True:
            found = discover_devices(ssdp_st=None, max_devices=1,
                                     match_mac=self.mac,
                                     match_serial=self.serialnumber)

            if found:
                LOG.info("Found %s again, updating local values", self.name)

                # pylint: disable=attribute-defined-outside-init
                self.__dict__ = found[0].__dict__
                self.retrying = False

                return

            wait_time = try_no * 5

            LOG.info(
                "%s Not found in try %i. Trying again in %i seconds",
                self.name, try_no, wait_time)

            if try_no == 5:
                LOG.error(
                    "Unable to reconnect with %s in 5 tries. Stopping.",
                    self.name)
                self.retrying = False

                return

            time.sleep(wait_time)

            try_no += 1

    def _reconnect_with_device_by_probing(self):
        port = probe_device(self)

        if port is None:
            LOG.error('Unable to re-probe wemo at %s', self.host)
            return False

        LOG.info('Reconnected to wemo at %s on port %i',
                 self.host, port)

        self.port = port
        url = 'http://{}:{}/setup.xml'.format(self.host, self.port)

        # pylint: disable=attribute-defined-outside-init
        self.__dict__ = self.__class__(url, None).__dict__

        return True

    def reconnect_with_device(self):
<<<<<<< HEAD
        ret_val = None

        if self.rediscovery_enabled and not self.rediscovery_pending:
            try:
                self.rediscovery_pending = True

                LOG.debug("Attempting to rediscover wemo at %s by probing for a new port...",
                          self.host)
                device = self._reconnect_with_device_by_probing()

                if not device and (self.mac or self.serialnumber):
                    LOG.debug("Attempting to rediscover wemo at %s by ssdp discovery...",
                              self.host)
                    device = self._reconnect_with_device_by_discovery()

                if not device:
                    self.update_config(device)
#                    ret_val = device.url
            except Exception:
                LOG.error('Error while rediscovering wemo at %s: %s',
                          self.url, traceback.format_exc())
            finally:
                self.rediscovery_pending = False

        return ret_val
=======
        """Re-probe & scan network to rediscover a disconnected device."""
        if (not self._reconnect_with_device_by_probing() and
                (self.mac or self.serialnumber)):
            self._reconnect_with_device_by_discovery()
>>>>>>> 1cae67c1

    def parse_basic_state(self, params):
        """Parse the basic state response from the device."""
        # BinaryState
        # 1|1492338954|0|922|14195|1209600|0|940670|15213709|227088884
        (
            state,  # 0 if off, 1 if on,
            _x1,
            _x2,
            _x3,
            _x4,
            _x5,
            _x6,
            _x7,
            _x8,
            _x9
        ) = params.split('|')

        return {'state': state}

    def update_binary_state(self):
        """Update the cached copy of the basic state response."""
        # pylint: disable=maybe-no-member
        self.basic_state_params = self.basicevent.GetBinaryState()

    def subscription_update(self, _type, _params):
        """Update device state based on subscription event."""
        LOG.debug("subscription_update %s %s", _type, _params)
        if _type == "BinaryState":
            try:
                self._state = int(self.parse_basic_state(_params).get("state"))
            except ValueError:
                self._state = 0
            return True
        return False

    def get_state(self, force_update=False):
        """Return 0 if off and 1 if on."""
        if force_update or self._state is None:
            # pylint: disable=maybe-no-member
            state = self.basicevent.GetBinaryState() or {}

            try:
                self._state = int(state.get('BinaryState', 0))
            except ValueError:
                self._state = 0

        return self._state

    def get_service(self, name):
        """Get service object by name."""
        try:
            return self.services[name]
        except KeyError:
            raise UnknownService(name)

    def list_services(self):
        """Return list of services."""
        return list(self.services.keys())

    def explain(self):
        """Print information about the device and its actions."""
        for name, svc in self.services.items():
            print(name)
            print('-' * len(name))
            for aname, action in svc.actions.items():
                print("  %s(%s)" % (aname, ', '.join(action.args)))
            print()

    @property
    def model(self):
        """Return the model description of the device."""
        return self._config.get_modelDescription()

    @property
    def model_name(self):
        """Return the model name of the device."""
        return self._config.get_modelName()

    @property
    def name(self):
        """Return the name of the device."""
        return self._config.get_friendlyName()

    @property
    def serialnumber(self):
        """Return the serial number of the device."""
        return self._config.get_serialNumber()<|MERGE_RESOLUTION|>--- conflicted
+++ resolved
@@ -160,7 +160,6 @@
         return True
 
     def reconnect_with_device(self):
-<<<<<<< HEAD
         ret_val = None
 
         if self.rediscovery_enabled and not self.rediscovery_pending:
@@ -186,12 +185,6 @@
                 self.rediscovery_pending = False
 
         return ret_val
-=======
-        """Re-probe & scan network to rediscover a disconnected device."""
-        if (not self._reconnect_with_device_by_probing() and
-                (self.mac or self.serialnumber)):
-            self._reconnect_with_device_by_discovery()
->>>>>>> 1cae67c1
 
     def parse_basic_state(self, params):
         """Parse the basic state response from the device."""
